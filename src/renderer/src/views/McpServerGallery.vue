<script setup lang="ts">
import { ref, computed, defineAsyncComponent, onMounted, watch, nextTick } from 'vue'
import { Icon } from '@iconify/vue'
import { useI18n } from 'vue-i18n'
import { useRouter } from 'vue-router'
import { useMcpStore } from '@/stores/mcp'
import { useToast } from '@/components/ui/toast/use-toast'
import { debounce } from 'lodash-es'
import McpServerForm from '@/components/mcp-config/mcpServerForm.vue'
import McpServers from '@/components/mcp-config/components/McpServers.vue'
import McpSettings from '@/components/settings/McpSettings.vue'
import type { MCPServerConfig } from '@shared/presenter'
import {
  Dialog,
  DialogContent,
  DialogHeader,
  DialogTitle,
  DialogDescription
} from '@/components/ui/dialog'

// 异步加载组件
const Button = defineAsyncComponent(() => import('@/components/ui/button').then(mod => mod.Button))
const Card = defineAsyncComponent(() => import('@/components/ui/card').then(mod => mod.Card))
const CardContent = defineAsyncComponent(() => import('@/components/ui/card').then(mod => mod.CardContent))
const Input = defineAsyncComponent(() => import('@/components/ui/input').then(mod => mod.Input))
const Select = defineAsyncComponent(() => import('@/components/ui/select').then(mod => mod.Select))
const SelectContent = defineAsyncComponent(() => import('@/components/ui/select').then(mod => mod.SelectContent))
const SelectItem = defineAsyncComponent(() => import('@/components/ui/select').then(mod => mod.SelectItem))
const SelectTrigger = defineAsyncComponent(() => import('@/components/ui/select').then(mod => mod.SelectTrigger))
const SelectValue = defineAsyncComponent(() => import('@/components/ui/select').then(mod => mod.SelectValue))
const Badge = defineAsyncComponent(() => import('@/components/ui/badge').then(mod => mod.Badge))
// const Switch = defineAsyncComponent(() => import('@/components/ui/switch').then(mod => mod.Switch))
// const Separator = defineAsyncComponent(() => import('@/components/ui/separator').then(mod => mod.Separator))
const DropdownMenu = defineAsyncComponent(() => import('@/components/ui/dropdown-menu').then(mod => mod.DropdownMenu))
const DropdownMenuContent = defineAsyncComponent(() => import('@/components/ui/dropdown-menu').then(mod => mod.DropdownMenuContent))
const DropdownMenuItem = defineAsyncComponent(() => import('@/components/ui/dropdown-menu').then(mod => mod.DropdownMenuItem))
const DropdownMenuTrigger = defineAsyncComponent(() => import('@/components/ui/dropdown-menu').then(mod => mod.DropdownMenuTrigger))
const DropdownMenuSeparator = defineAsyncComponent(() => import('@/components/ui/dropdown-menu').then(mod => mod.DropdownMenuSeparator))

const { t } = useI18n()
const router = useRouter()
const mcpStore = useMcpStore()
const { toast } = useToast()

// 引用 McpServers 组件
const mcpServersRef = ref<InstanceType<typeof McpServers> | null>(null)
// 引用安装表单组件
const installFormRef = ref<any>(null)

// API返回的服务器数据类型
interface ApiServerItem {
  id: number
  name: string
  logo: string
  by: string
  introduction: string
  github: string
  deploy_json: string
  content: string
  tools: string
  created_at: string
  updated_at: string
}

// API响应类型
interface ApiResponse {
  code: number
  msg: string
  data: {
    infos: ApiServerItem[]
    total_pages: number
  }
}

// 服务器数据类型
interface ServerItem {
  id: string
  name: string
  icon: string
  description: string
  type: string // 显示By内容
  status: 'running' | 'stopped' | 'error' | 'loading' | 'not_installed'
  isRunning: boolean
  isDefault: boolean
  isGallery: boolean
  toolsCount: number
  promptsCount: number
  resourcesCount: number
  github?: string // 添加GitHub链接
  deployJson?: string // 添加部署配置信息
  command?: string
  args?: string[]
  baseUrl?: string
  errorMessage?: string
}

// 响应式数据
const servers = ref<ServerItem[]>([])
const loading = ref(false)
const currentPage = ref(1)
const totalPages = ref(1)
const pageSize = ref(10)
const searchQuery = ref('')
const filterStatus = ref('all')
const viewMode = ref<'grid' | 'list'>('grid')
const showAddDialog = ref(false)

// 编辑和删除服务器相关状态
const isEditServerDialogOpen = ref(false)
const isRemoveConfirmDialogOpen = ref(false)
const selectedServer = ref<string>('')
const selectedServerConfig = ref<ServerItem | null>(null)

// 检查服务是否已安装
const isServerInstalled = (server: ServerItem): boolean => {
<<<<<<< HEAD
  const localServer = mcpStore.serverList.find(local => {
    return local.name === server.name || 
           local.name.includes(server.name) || 
           server.name.includes(local.name) ||
           (local.mcp_type === 'mcp_gallery' && server.name.toLowerCase().includes(local.name.toLowerCase()))
  })
  return !!localServer
=======
  // 直接使用server.status来判断是否已安装
  // 这样可以确保按钮显示逻辑与状态显示逻辑一致
  return server.status !== 'not_installed'
>>>>>>> 150764db
}

// 同步服务状态的函数
const syncServerStatuses = async () => {
  console.log('同步服务状态，当前本地服务列表:', mcpStore.serverList.map(s => ({ name: s.name, type: s.type, isRunning: s.isRunning })))
  
  for (const server of servers.value) {
    // 检查该服务是否已安装到本地配置中
    const localServer = mcpStore.serverList.find(local => {
<<<<<<< HEAD
      return local.name === server.name || 
             local.name.includes(server.name) || 
             server.name.includes(local.name) ||
             (local.mcp_type === 'mcp_gallery' && server.name.toLowerCase().includes(local.name.toLowerCase()))
=======
      // 首先尝试精确匹配
      if (local.name === server.name) {
        return true
      }
      
      // 对于 gallery 类型的服务器，使用更宽松的匹配
      if (server.type === 'gallery') {
        const localNameLower = local.name.toLowerCase()
        const serverNameLower = server.name.toLowerCase()
        
        // 基本的包含匹配
        if (localNameLower === serverNameLower || 
            localNameLower.includes(serverNameLower) || 
            serverNameLower.includes(localNameLower)) {
          return true
        }
        
        // 特殊处理：如果服务器有deployJson，尝试从中提取可能的服务器名称进行匹配
        if (server.deployJson) {
          try {
            const deployConfig = JSON.parse(server.deployJson)
            if (deployConfig.mcpServers) {
              const serverKeys = Object.keys(deployConfig.mcpServers)
              return serverKeys.some(key => {
                const keyLower = key.toLowerCase()
                return keyLower === localNameLower || 
                       keyLower.includes(localNameLower) || 
                       localNameLower.includes(keyLower)
              })
            }
          } catch (error) {
            console.warn('Failed to parse deployJson for server matching:', error)
          }
        }
      }
      
      return false
>>>>>>> 150764db
    })
    
    if (localServer) {
      console.log(`找到匹配的本地服务: ${server.name} -> ${localServer.name}, 运行状态: ${localServer.isRunning}`)
      
      // 检查是否为GitHub类型的服务器且需要检查代码下载状态
      // npx类型的服务器不需要检查目录，因为它们通过包管理器运行
       let isCodeDownloaded = true
       if (server.github && localServer.github && !localServer.command?.startsWith('npx ')) {
         try {
           // 传递服务器名称作为targetName，因为下载时可能使用了服务器名称重命名仓库
           isCodeDownloaded = await window.api.presenter.call('mcpPresenter', 'isGitHubRepositoryDownloaded', localServer.github, localServer.name)
         } catch (error) {
           console.warn('检查GitHub仓库下载状态失败:', error)
           isCodeDownloaded = false
         }
       }
      
      // 如果找到本地服务，同步其状态
      if (localServer.isRunning) {
        server.status = 'running'
      } else if (localServer.isLoading) {
        server.status = 'loading'
      } else if (isCodeDownloaded) {
        server.status = 'stopped'
      } else {
        server.status = 'not_installed'
      }
      
      server.isRunning = localServer.isRunning
      server.isDefault = localServer.isDefault
      // 可以从本地服务获取更多信息，如工具数量等
      if (localServer.mcp_type === 'mcp_gallery') {
        server.isGallery = true
      }
    } else {
      // 如果未找到本地服务，设置为未安装状态
      server.status = 'not_installed'
      server.isRunning = false
      server.isDefault = false
    }
  }
}

// 监听mcpStore的服务状态变化
watch(() => mcpStore.serverStatuses, () => {
  syncServerStatuses()
}, { deep: true })

// 监听mcpStore的服务列表变化
watch(() => mcpStore.serverList, () => {
  syncServerStatuses()
}, { deep: true })

// 监听mcpStore的配置变化
watch(() => mcpStore.config, () => {
  syncServerStatuses()
}, { deep: true })

// API调用函数
const fetchServers = async (page: number = 1, size: number = 10, searchName: string = '') => {
  loading.value = true
  try {
    const apiUrl = import.meta.env.VITE_MCP_SERVER_API_URL || 'https://api.omni-ainode.com'
    interface RequestBody { page_size: number; current_page: number; name?: string; }
    const requestBody: RequestBody = {
      page_size: size,
      current_page: page
    }
    
    // 如果有搜索内容，添加到请求体中
    if (searchName.trim()) {
      requestBody.name = searchName.trim()
    }
    
    const response = await fetch(`${apiUrl}/api/get_mcp_server_list`, {
      method: 'POST',
      headers: {
        'Content-Type': 'application/json'
      },
      body: JSON.stringify(requestBody)
    })
    
    if (!response.ok) {
      throw new Error(`HTTP error! status: ${response.status}`)
    }
    
    const data: ApiResponse = await response.json()
    
    if (data.code === 200) {
      // 将API数据映射为组件需要的格式
      servers.value = data.data.infos.map(item => ({
        id: item.id.toString(),
        name: item.name,
        icon: getServerIcon(item.logo), // 处理图标
        description: item.introduction,
<<<<<<< HEAD
        type: item.by, // 显示By内容
=======
        type: 'gallery' as const, // 从API获取的服务器应该是gallery类型
>>>>>>> 150764db
        status: 'not_installed' as const, // 默认状态为未安装
        isRunning: false,
        isDefault: false,
        isGallery: false,
        toolsCount: 0, // 可以根据需要解析Tools字段
        promptsCount: 0,
        resourcesCount: 0,
        github: item.github,
        deployJson: item.deploy_json // 保留部署配置信息
      }))
      
      totalPages.value = data.data.total_pages
      currentPage.value = page
      
      // 获取数据后立即同步服务状态
      syncServerStatuses()
    } else {
      console.error('API返回错误:', data.msg)
    }
  } catch (error) {
    console.error('获取服务器列表失败:', error)
  } finally {
    loading.value = false
  }
}

// 处理服务器图标
const getServerIcon = (logo: string): string => {
  // 如果logo是有效的URL，返回该URL用于显示图片
  if (logo && (logo.startsWith('http://') || logo.startsWith('https://') || logo.startsWith('data:'))) {
    return logo
  }
  // 如果logo是emoji或其他字符，直接返回
  if (logo && logo.trim()) {
    return logo
  }
  // 默认图标
  return '🔧'
}

// 打开GitHub链接
const openGithub = (url: string) => {
  if (url) {
    window.open(url, '_blank')
  }
}

// 跳转到服务器详情页面
const goToServerDetail = (server: ServerItem) => {
  router.push({
    name: 'mcp-server-detail',
    params: {
      name: server.name
    }
  })
}

// 翻页函数
// 组件挂载时获取数据
onMounted(() => {
  fetchServers()
  // 确保mcpStore已初始化后同步状态
  nextTick(() => {
    syncServerStatuses()
  })
})

// 监听搜索查询变化，实现实时搜索
const debouncedFetchServers = debounce((query: string) => {
  fetchServers(1, pageSize.value, query)
}, 300)

watch(searchQuery, (newQuery) => {
  debouncedFetchServers(newQuery)
})

// 修改翻页函数以支持搜索
const goToPageWithSearch = (page: number) => {
  if (page >= 1 && page <= totalPages.value && page !== currentPage.value) {
    fetchServers(page, pageSize.value, searchQuery.value)
  }
}

// 更新翻页函数
const goToPage = (page: number) => {
  goToPageWithSearch(page)
}

// 上一页
const prevPage = () => {
  if (currentPage.value > 1) {
    goToPageWithSearch(currentPage.value - 1)
  }
}

// 下一页
const nextPage = () => {
  if (currentPage.value < totalPages.value) {
    goToPageWithSearch(currentPage.value + 1)
  }
}

// 计算属性：过滤后的服务器列表（仅保留状态过滤，搜索已移至服务端）
const filteredServers = computed(() => {
  let filtered = servers.value

  // 状态过滤（保留客户端状态过滤）
  if (filterStatus.value !== 'all') {
    filtered = filtered.filter(server => {
      switch (filterStatus.value) {
        case 'running':
          return server.status === 'running'
        case 'stopped':
          return server.status === 'stopped'
        case 'error':
          return server.status === 'error'
        case 'not_installed':
          return server.status === 'not_installed'
        default:
          return true
      }
    })
  }

  return filtered
})

// 状态相关函数
const getStatusText = (status: string) => {
  switch (status) {
    case 'running':
      return t('mcp.mcpGallery.running')
    case 'loading':
      return t('mcp.mcpGallery.starting')
    case 'error':
      return t('mcp.mcpGallery.error')
    case 'not_installed':
      return t('mcp.mcpGallery.notInstalled')
    case 'stopped':
    default:
      return t('mcp.mcpGallery.stopped')
  }
}

const getStatusDotClass = (status: string) => {
  switch (status) {
    case 'running':
      return 'bg-green-500'
    case 'loading':
      return 'bg-yellow-500'
    case 'error':
      return 'bg-red-500'
    case 'not_installed':
      return 'bg-blue-500'
    case 'stopped':
    default:
      return 'bg-gray-400'
  }
}

const getStatusTextClass = (status: string) => {
  switch (status) {
    case 'running':
      return 'text-green-600'
    case 'loading':
      return 'text-yellow-600'
    case 'error':
      return 'text-red-600'
    case 'not_installed':
      return 'text-blue-600'
    case 'stopped':
    default:
      return 'text-gray-500'
  }
}

// 服务器操作函数
// const addServer = () => {
  showAddDialog.value = true

const editServer = (server: ServerItem) => {
  // 检查服务器是否已安装到本地
  const localServer = mcpStore.serverList.find(local => {
<<<<<<< HEAD
    return local.name === server.name || 
           local.name.includes(server.name) || 
           server.name.includes(local.name) ||
           (local.mcp_type === 'mcp_gallery' && server.name.toLowerCase().includes(local.name.toLowerCase()))
=======
    // 首先尝试精确匹配
    if (local.name === server.name) return true
    
    // 对于 gallery 类型的服务器，使用更宽松的匹配
    if (server.type === 'gallery') {
      const localNameLower = local.name.toLowerCase()
      const serverNameLower = server.name.toLowerCase()
      
      // 基本的包含匹配
      if (localNameLower === serverNameLower || 
          localNameLower.includes(serverNameLower) || 
          serverNameLower.includes(localNameLower)) {
        return true
      }
      
      // 特殊处理：如果服务器有deployJson，尝试从中提取可能的服务器名称进行匹配
      if (server.deployJson) {
        try {
          const deployConfig = JSON.parse(server.deployJson)
          if (deployConfig.mcpServers) {
            const serverKeys = Object.keys(deployConfig.mcpServers)
            return serverKeys.some(key => {
              const keyLower = key.toLowerCase()
              return keyLower === localNameLower || 
                     keyLower.includes(localNameLower) || 
                     localNameLower.includes(keyLower)
            })
          }
        } catch (error) {
          console.warn('Failed to parse deployJson for server matching:', error)
        }
      }
    }
    
    return false
>>>>>>> 150764db
  })
  
  if (!localServer) {
    // 如果服务器未安装，提示用户先安装
    console.log('服务器未安装，无法编辑')
    return
  }
  
  // 处理配置信息，参考 McpServerDetail 的实现
  if (server.deployJson) {
    try {
      // 解析原始 JSON 配置
      const deployConfig = JSON.parse(server.deployJson)
      
      // 自动为每个服务器配置添加 icons、type 和 descriptions 字段
      if (deployConfig.mcpServers) {
        Object.keys(deployConfig.mcpServers).forEach(serverKey => {
          const serverConfig = deployConfig.mcpServers[serverKey]
          
          // 添加 icons 字段，使用 ServerItem 的 icon
          if (!serverConfig.icons) {
            serverConfig.icons = server.icon || '🔧'
          }
          
          // 添加默认 type 字段
          if (!serverConfig.type) {
            serverConfig.type = 'stdio'
          }
          
          // 添加简介
          if (!serverConfig.descriptions) {
            serverConfig.descriptions = server.description || ''
          }
        })
      }
      
      // 将修改后的配置转换回 JSON 字符串
      const enhancedDeployJson = JSON.stringify(deployConfig, null, 2)
      
      // 创建增强的服务器配置
      const enhancedServerConfig = {
        ...server,
        deployJson: enhancedDeployJson
      }
      
      selectedServer.value = localServer.name
      selectedServerConfig.value = enhancedServerConfig
      isEditServerDialogOpen.value = true
      
      console.log(`准备编辑服务器 "${server.name}"，已增强配置`)
    } catch (error) {
      console.error('DeployJson 格式错误:', error)
      // 如果解析失败，使用原始配置
      selectedServer.value = localServer.name
      selectedServerConfig.value = server
      isEditServerDialogOpen.value = true
    }
  } else {
    // 如果没有 deployJson，直接使用原始配置
    selectedServer.value = localServer.name
    selectedServerConfig.value = server
    isEditServerDialogOpen.value = true
  }
}

const deleteServer = (server: ServerItem) => {
  // 检查服务器是否已安装到本地
  const localServer = mcpStore.serverList.find(local => {
<<<<<<< HEAD
    return local.name === server.name || 
           local.name.includes(server.name) || 
           server.name.includes(local.name) ||
           (local.mcp_type === 'mcp_gallery' && server.name.toLowerCase().includes(local.name.toLowerCase()))
=======
    // 首先尝试精确匹配
    if (local.name === server.name) return true
    
    // 对于 gallery 类型的服务器，使用更宽松的匹配
    if (server.type === 'gallery') {
      const localNameLower = local.name.toLowerCase()
      const serverNameLower = server.name.toLowerCase()
      
      // 基本的包含匹配
      if (localNameLower === serverNameLower || 
          localNameLower.includes(serverNameLower) || 
          serverNameLower.includes(localNameLower)) {
        return true
      }
      
      // 特殊处理：如果服务器有deployJson，尝试从中提取可能的服务器名称进行匹配
      if (server.deployJson) {
        try {
          const deployConfig = JSON.parse(server.deployJson)
          if (deployConfig.mcpServers) {
            const serverKeys = Object.keys(deployConfig.mcpServers)
            return serverKeys.some(key => {
              const keyLower = key.toLowerCase()
              return keyLower === localNameLower || 
                     keyLower.includes(localNameLower) || 
                     localNameLower.includes(keyLower)
            })
          }
        } catch (error) {
          console.warn('Failed to parse deployJson for server matching:', error)
        }
      }
    }
    
    return false
>>>>>>> 150764db
  })
  
  if (!localServer) {
    // 如果服务器未安装，提示用户
    console.log('服务器未安装，无法删除')
    return
  }
  
  // 检查是否为内置服务器
  const config = mcpStore.config.mcpServers[localServer.name]
  if (config?.type === 'inmemory') {
    console.log('内置服务器无法删除')
    return
  }
  
  selectedServer.value = localServer.name
  selectedServerConfig.value = server
  isRemoveConfirmDialogOpen.value = true
}

// 处理编辑服务器
const handleEditServer = async (serverName: string, serverConfig: Partial<MCPServerConfig>) => {
  const success = await mcpStore.updateServer(serverName, serverConfig)
  if (success) {
    isEditServerDialogOpen.value = false
    selectedServer.value = ''
    selectedServerConfig.value = null
    // 重新同步服务器状态
    syncServerStatuses()
    toast({
      title: t('mcp.editServer'),
      description: t('mcp.serverUpdatedSuccessfully', { name: serverName })
    })
  }
}

// 处理删除服务器
const handleRemoveServer = async (serverName: string) => {
  const config = mcpStore.config.mcpServers[serverName]
  if (config?.type === 'inmemory') {
    toast({
      title: t('settings.mcp.cannotRemoveBuiltIn'),
      description: t('settings.mcp.builtInServerCannotBeRemoved'),
      variant: 'destructive'
    })
    return
  }
  
  const success = await mcpStore.removeServer(serverName)
  if (success) {
    isRemoveConfirmDialogOpen.value = false
    selectedServer.value = ''
    selectedServerConfig.value = null
    // 重新同步服务器状态
    syncServerStatuses()
    toast({
      title: t('mcp.deleteServer'),
      description: t('mcp.serverRemovedSuccessfully', { name: serverName })
    })
  }
}

// 确认删除服务器
const confirmRemoveServer = async () => {
  const serverName = selectedServer.value
  await handleRemoveServer(serverName)
}

const toggleServer = async (server: ServerItem) => {
  try {
    // 检查该服务是否已安装到本地配置中
    // 使用与syncServerStatuses相同的匹配逻辑
    const localServer = mcpStore.serverList.find(local => {
<<<<<<< HEAD
      return local.name === server.name || 
             local.name.includes(server.name) || 
             server.name.includes(local.name) ||
             (local.mcp_type === 'mcp_gallery' && server.name.toLowerCase().includes(local.name.toLowerCase()))
=======
      // 首先尝试精确匹配
      if (local.name === server.name) {
        return true
      }
      
      // 对于 gallery 类型的服务器，使用更宽松的匹配
      if (server.type === 'gallery') {
        const localNameLower = local.name.toLowerCase()
        const serverNameLower = server.name.toLowerCase()
        
        // 基本的包含匹配
        if (localNameLower === serverNameLower || 
            localNameLower.includes(serverNameLower) || 
            serverNameLower.includes(localNameLower)) {
          return true
        }
        
        // 特殊处理：如果服务器有deployJson，尝试从中提取可能的服务器名称进行匹配
        if (server.deployJson) {
          try {
            const deployConfig = JSON.parse(server.deployJson)
            if (deployConfig.mcpServers) {
              const serverKeys = Object.keys(deployConfig.mcpServers)
              return serverKeys.some(key => {
                const keyLower = key.toLowerCase()
                return keyLower === localNameLower || 
                       keyLower.includes(localNameLower) || 
                       localNameLower.includes(keyLower)
              })
            }
          } catch (error) {
            console.warn('Failed to parse deployJson for server matching:', error)
          }
        }
      }
      
      return false
>>>>>>> 150764db
    })
    
    if (localServer) {
      // 如果已安装，使用mcpStore的toggleServer方法
      server.status = 'loading'
      const success = await mcpStore.toggleServer(localServer.name) // 使用本地服务的名称
      if (success) {
        // 状态会通过watch自动同步，这里不需要手动更新
        console.log(`服务器 ${localServer.name} 状态切换成功`)
      } else {
        // 如果切换失败，恢复原状态
        server.status = server.isRunning ? 'running' : 'stopped'
        console.error(`服务器 ${localServer.name} 状态切换失败`)
      }
    } else {
      // 如果未安装，提示用户先安装
      console.log('当前已安装的服务列表:', mcpStore.serverList.map(s => s.name))
      alert(`请先安装服务器 "${server.name}" 后再启动`)
    }
  } catch (error) {
    console.error(`切换服务器 ${server.name} 状态时发生错误:`, error)
    // 恢复状态时需要考虑服务是否已安装
    if (isServerInstalled(server)) {
      server.status = server.isRunning ? 'running' : 'stopped'
    } else {
      server.status = 'not_installed'
    }
  }
}

// const viewTools = (server: ServerItem) => {
//   console.log('查看工具:', server)
// }

// const viewPrompts = (server: ServerItem) => {
//   console.log('查看提示词:', server)
// }

// const viewResources = (server: ServerItem) => {
//   console.log('查看资源:', server)
// }

// 安装对话框状态
const isInstallDialogOpen = ref(false)
const prefilledJsonConfig = ref('')

// MCP设置对话框状态
const isMcpSettingsDialogOpen = ref(false)

const installServer = (server: ServerItem) => {
  console.log('安装服务器:', server)
  
  // 如果有 DeployJson 配置信息，预填充到弹窗中
  if (server.deployJson) {
    try {
      // 解析原始 JSON 配置
      const deployConfig = JSON.parse(server.deployJson)
      
      // 自动为每个服务器配置添加 icons、type、github 等字段
      if (deployConfig.mcpServers) {
        Object.keys(deployConfig.mcpServers).forEach(serverKey => {
          const serverConfig = deployConfig.mcpServers[serverKey]
          
          // 添加 icons 字段，使用 ServerItem 的 icon
          if (!serverConfig.icons) {
            serverConfig.icons = server.icon
          }
          
          // 添加默认 type 字段
          if (!serverConfig.type) {
            serverConfig.type = 'stdio'
          }
          
          // 添加 简介
          if (!serverConfig.descriptions) {
            serverConfig.descriptions = server.description
          }
          
          // 添加 GitHub 字段，使用 ServerItem 的 github
          if (!serverConfig.github && server.github) {
            serverConfig.github = server.github
          }
        })
      }
      
      // 将修改后的配置转换回 JSON 字符串
      const enhancedDeployJson = JSON.stringify(deployConfig, null, 2)
      
      // 设置预填充配置并打开弹窗
      prefilledJsonConfig.value = enhancedDeployJson
      isInstallDialogOpen.value = true
      
      console.log(`准备安装服务器 "${server.name}"，已预填充配置`)
    } catch (error) {
      console.error('DeployJson 格式错误:', error)
      alert(`服务器 "${server.name}" 的部署配置格式错误：\n\n${server.deployJson}`)
    }
  } else {
    alert(`服务器 "${server.name}" 没有部署配置信息`)
  }
}

// 处理表单提交
const handleInstallSubmit = async (name: string, config: MCPServerConfig) => {
  console.log('安装服务器配置:', name, config)
  
  try {
    // 调用 McpServers 组件的 handleAddServer 方法
    if (mcpServersRef.value) {
      const result = await mcpServersRef.value.handleAddServer(name, {
        ...config,
        mcp_type: 'mcp_gallery',
      })
      
      if (result && result.success) {
        console.log('服务器添加成功:', name)
        
        // 显示成功通知
        toast({
          title: t('mcp.mcpGallery.installSuccess'),
          description: `服务器 "${name}" 安装成功`,
          variant: 'default'
        })
        
        // 等待一段时间确保后端配置更新完成，然后手动触发状态同步
        await new Promise(resolve => setTimeout(resolve, 500))
        await nextTick()
        syncServerStatuses()
        
      } else {
        console.error('服务器添加失败:', name)
        toast({
          title: t('mcp.mcpGallery.installFailed'),
          description: `服务器 "${name}" 安装失败`,
          variant: 'destructive'
        })
      }
    } else {
      console.error('McpServers 组件引用不可用')
      toast({
        title: t('mcp.mcpGallery.installFailed'),
        description: 'MCP服务组件不可用',
        variant: 'destructive'
      })
    }
  } catch (error) {
    console.error('添加服务器时发生错误:', error)
    toast({
      title: t('mcp.mcpGallery.installFailed'),
      description: `安装过程中发生错误: ${error}`,
      variant: 'destructive'
    })
  } finally {
    // 重置表单的提交状态
    if (installFormRef.value) {
      installFormRef.value.isSubmitting = false
    }
  }
  
  // 关闭弹窗
  isInstallDialogOpen.value = false
  // 清空预填充配置
  prefilledJsonConfig.value = ''
}

// 打开MCP设置弹窗
const goToMcpSettings = () => {
  isMcpSettingsDialogOpen.value = true
}
</script>

<template>
  <div class="flex flex-col h-full w-full bg-background">
    <!-- 标题栏 -->
    <div class="flex items-center justify-between p-4 border-b">
      <div class="flex items-center space-x-4">
        <h1 class="text-2xl font-semibold">{{ t('mcp.mcpGallery.title') }}</h1>
      </div>
      
      <div class="flex items-center space-x-2">
        <!-- 视图切换按钮 -->
        <div class="flex items-center border rounded-md p-1">
          <Button
            variant="ghost"
            size="sm"
            :class="viewMode === 'grid' ? 'bg-muted' : ''"
            @click="viewMode = 'grid'"
          >
            <Icon icon="lucide:grid-3x3" class="w-4 h-4" />
          </Button>
          <Button
            variant="ghost"
            size="sm"
            :class="viewMode === 'list' ? 'bg-muted' : ''"
            @click="viewMode = 'list'"
          >
            <Icon icon="lucide:list" class="w-4 h-4" />
          </Button>
        </div>
        
        <!-- MCP设置按钮 -->
        <Button @click="goToMcpSettings" class="gap-2">
          <Icon icon="lucide:settings" class="w-4 h-4" />
          MCP设置
        </Button>
      </div>
    </div>

    <!-- 搜索和筛选栏 -->
    <div class="flex items-center gap-4 p-4 border-b">
      <div class="flex-1 relative">
        <Icon icon="lucide:search" class="absolute left-3 top-1/2 transform -translate-y-1/2 w-4 h-4 text-muted-foreground" />
        <Input
          v-model="searchQuery"
          :placeholder="t('mcp.mcpGallery.searchPlaceholder')"
          class="pl-10"
        />
      </div>
      <Select v-model="filterStatus">
        <SelectTrigger class="w-48">
          <SelectValue :placeholder="t('mcp.mcpGallery.filterByStatus')" />
        </SelectTrigger>
        <SelectContent>
          <SelectItem value="all">{{ t('mcp.mcpGallery.allServers') }}</SelectItem>
          <SelectItem value="running">{{ t('mcp.mcpGallery.runningServers') }}</SelectItem>
          <SelectItem value="stopped">{{ t('mcp.mcpGallery.stoppedServers') }}</SelectItem>
          <SelectItem value="not_installed">{{ t('mcp.mcpGallery.notInstalledServers') }}</SelectItem>
          <SelectItem value="error">{{ t('mcp.mcpGallery.errorServers') }}</SelectItem>
        </SelectContent>
      </Select>
    </div>

    <!-- 服务器展示区域 -->
    <div class="flex-1 overflow-auto">
      <!-- 加载状态 -->
      <div v-if="loading" class="flex items-center justify-center h-full min-h-[400px]">
        <Icon icon="lucide:loader-2" class="w-8 h-8 animate-spin text-muted-foreground" />
        <span class="ml-2 text-muted-foreground">加载中...</span>
      </div>
      
      <!-- 有服务器时的内容区域 -->
      <div v-else-if="filteredServers.length > 0" class="p-4">
        <!-- 网格视图 -->
        <div v-if="viewMode === 'grid'" class="grid grid-cols-1 md:grid-cols-2 lg:grid-cols-3 xl:grid-cols-4 2xl:grid-cols-5 gap-4">
          <Card
            v-for="server in filteredServers"
            :key="server.id"
            class="group hover:shadow-lg transition-all duration-200 overflow-hidden border hover:border-primary"
          >
            <div class="px-4 py-3">
              <!-- 头部：图标、名称、状态、菜单 -->
              <div class="flex items-center justify-between mb-3">
                <div class="flex items-center space-x-2 flex-1 min-w-0">
                  <!-- 服务器图标 -->
                  <div class="text-lg flex-shrink-0">
                      <img 
                          v-if="getServerIcon(server.icon).startsWith('http') || getServerIcon(server.icon).startsWith('data:')"
                          :src="getServerIcon(server.icon)"
                          :alt="server.name"
                          class="w-10 h-10 rounded-lg object-cover"
                          @error="(event) => { if (event.target) { (event.target as HTMLElement).style.display='none'; const next = (event.target as HTMLElement).nextElementSibling as HTMLElement; if (next) next.style.display='flex'; } }"
                      />
                      <div 
                          v-else
                          class="w-10 h-10 rounded-lg bg-gray-100 dark:bg-gray-800 flex items-center justify-center text-lg"
                      >
                          {{ getServerIcon(server.icon) }}
                      </div>
                      <!-- 备用图标，当图片加载失败时显示 -->
                      <div 
                          class="w-10 h-10 rounded-lg bg-gray-100 dark:bg-gray-800 flex items-center justify-center text-lg" 
                          style="display: none;"
                      >
                          🔧
                      </div>
                  </div>
                  <!-- 名称 -->
                  <h3 class="text-sm font-bold truncate flex-1">
                    {{ server.name }}
                  </h3>
                </div>
                <!-- GitHub图标 -->
                <Button
                  v-if="server.github"
                  variant="ghost"
                  size="icon"
                  class="h-6 w-6 opacity-0 group-hover:opacity-100 transition-opacity flex-shrink-0 mr-1"
                  @click.stop="openGithub(server.github)"
                >
                  <Icon icon="lucide:github" class="h-3 w-3" />
                </Button>
                <!-- 详情按钮 -->
                <Button
                  variant="ghost"
                  size="icon"
                  class="h-6 w-6 opacity-0 group-hover:opacity-100 transition-opacity flex-shrink-0 mr-1"
                  @click.stop="goToServerDetail(server)"
                >
                  <Icon icon="lucide:info" class="h-3 w-3" />
                </Button>
                <!-- 操作菜单 -->
                <DropdownMenu>
                  <DropdownMenuTrigger as-child>
                    <Button
                      variant="ghost"
                      size="icon"
                      class="h-6 w-6 opacity-0 group-hover:opacity-100 transition-opacity flex-shrink-0"
                    >
                      <Icon icon="lucide:more-horizontal" class="h-3 w-3" />
                    </Button>
                  </DropdownMenuTrigger>
                  <DropdownMenuContent align="end">
                    <DropdownMenuItem @click="editServer(server)">
                      <Icon icon="lucide:edit-3" class="h-4 w-4 mr-2" />
                      {{ t('mcp.mcpGallery.editServer') }}
                    </DropdownMenuItem>
                    <DropdownMenuSeparator />
                    <DropdownMenuItem @click="toggleServer(server)">
                      <Icon
                        :icon="server.isRunning ? 'lucide:power-off' : 'lucide:power'"
                        class="h-4 w-4 mr-2"
                      />
                      {{ server.isRunning ? t('mcp.mcpGallery.stopServer') : t('mcp.mcpGallery.startServer') }}
                    </DropdownMenuItem>
                    <DropdownMenuSeparator />
                    <DropdownMenuItem
                      class="text-destructive focus:text-destructive"
                      @click="deleteServer(server)"
                    >
                      <Icon icon="lucide:trash-2" class="h-4 w-4 mr-2" />
                      {{ t('mcp.mcpGallery.deleteServer') }}
                    </DropdownMenuItem>
                  </DropdownMenuContent>
                </DropdownMenu>
              </div>

              <!-- 类型和标识 -->
              <div class="flex items-center space-x-2 mb-2">
                <!-- 作者信息 -->
                <Badge variant="outline" class="text-xs h-4 px-1.5">
                  {{ server.type }}
                </Badge>
                <!-- Gallery 标识 -->
                <Badge v-if="server.isGallery" variant="secondary" class="text-xs h-4 px-1.5">
                  Gallery
                </Badge>
                <!-- 默认启动标识 -->
                <Badge v-if="server.isDefault" variant="secondary" class="text-xs h-4 px-1.5">
                  {{ t('mcp.mcpGallery.default') }}
                </Badge>
              </div>

              <!-- 描述 -->
              <div class="mb-3">
                <p class="text-xs text-secondary-foreground line-clamp-2 leading-4 h-8 cursor-pointer hover:text-primary transition-colors"
                   @click="goToServerDetail(server)">
                  {{ server.description }}
                </p>
              </div>

              <!-- 底部控制 -->
              <div class="flex items-center justify-between">
                <!-- 状态 -->
                <div class="flex items-center space-x-1.5">
                  <div :class="['w-2 h-2 rounded-full', getStatusDotClass(server.status)]" />
                  <span :class="['text-xs', getStatusTextClass(server.status)]">
                    {{ getStatusText(server.status) }}
                  </span>
                </div>
                <!-- 根据安装状态显示不同控件 -->
                <!-- 未安装时显示安装按钮 -->
                <Button
                  v-if="!isServerInstalled(server)"
                  variant="default"
                  size="sm"
                  class="px-3 py-1 text-xs"
                  @click="installServer(server)"
                >
                  <Icon icon="lucide:download" class="h-3 w-3 mr-1" />
                  {{ t('mcp.mcpGallery.install') }}
                </Button>
                <!-- 已安装时显示启动按钮 -->
                <Button
                  v-if="isServerInstalled(server)"
                  variant="default"
                  size="sm"
                  class="px-3 py-1 text-xs"
                  @click="toggleServer(server)"
                >
                  <Icon :icon="server.isRunning ? 'lucide:power-off' : 'lucide:power'" class="h-3 w-3 mr-1" />
                  {{ server.isRunning ? t('mcp.mcpGallery.stopServer') : t('mcp.mcpGallery.startServer') }}
                </Button>
              </div>
            </div>
            

          </Card>
        </div>
      
        <!-- 列表视图 -->
        <div v-else class="space-y-3">
          <Card
            v-for="server in filteredServers"
            :key="server.id"
            class="group hover:shadow-md transition-all duration-200"
          >
            <CardContent class="p-4">
              <div class="flex items-center gap-4">
                <!-- 修复图标显示 -->
                <div class="flex-shrink-0">
                  <img
                    v-if="getServerIcon(server.icon).startsWith('http') || getServerIcon(server.icon).startsWith('data:')"
                    :src="getServerIcon(server.icon)"
                    :alt="server.name"
                    class="w-8 h-8 rounded object-cover"
                    @error="(event) => { if (event.target) { (event.target as HTMLElement).style.display='none'; const next = (event.target as HTMLElement).nextElementSibling as HTMLElement; if (next) next.style.display='flex'; } }"
                  />
                  <div 
                    v-else
                    class="w-8 h-8 rounded bg-gray-100 dark:bg-gray-800 flex items-center justify-center text-sm"
                  >
                    {{ getServerIcon(server.icon) }}
                  </div>
                  <!-- 备用图标，当图片加载失败时显示 -->
                  <div 
                    class="w-8 h-8 rounded bg-gray-100 dark:bg-gray-800 flex items-center justify-center text-sm" 
                    style="display: none;"
                  >
                    🔧
                  </div>
                </div>
                <div class="flex-1 min-w-0">
                  <div class="flex items-center gap-2 mb-1">
                    <h3 class="font-medium truncate">{{ server.name }}</h3>
                    <Badge variant="outline" class="text-xs">
                      {{ server.type }}
                    </Badge>
                    <Badge v-if="server.isGallery" variant="secondary" class="text-xs">
                      Gallery
                    </Badge>
                    <Badge v-if="server.isDefault" variant="secondary" class="text-xs">
                      {{ t('mcp.mcpGallery.default') }}
                    </Badge>
                    <!-- GitHub图标 -->
                    <Button
                      v-if="server.github"
                      variant="ghost"
                      size="icon"
                      class="h-5 w-5"
                      @click.stop="openGithub(server.github)"
                    >
                      <Icon icon="lucide:github" class="h-3 w-3" />
                    </Button>
                    <!-- 详情按钮 -->
                    <Button
                      variant="ghost"
                      size="icon"
                      class="h-5 w-5"
                      @click.stop="goToServerDetail(server)"
                    >
                      <Icon icon="lucide:info" class="h-3 w-3" />
                    </Button>
                  </div>
                  <p class="text-sm text-muted-foreground line-clamp-1 cursor-pointer hover:text-primary transition-colors"
                     @click="goToServerDetail(server)">{{ server.description }}</p>
                </div>
                <div class="flex items-center gap-3">
                  <!-- 状态显示 -->
                  <div class="flex items-center space-x-1.5">
                    <div :class="['w-2 h-2 rounded-full', getStatusDotClass(server.status)]" />
                  <span :class="['text-xs', getStatusTextClass(server.status)]">
                    {{ getStatusText(server.status) }}
                    </span>
                  </div>
                  <!-- 根据安装状态显示不同按钮 -->
                  <!-- 未安装时显示安装按钮 -->
                  <Button
                    v-if="!isServerInstalled(server)"
                    variant="default"
                    size="sm"
                    class="px-4"
                    @click="installServer(server)"
                  >
                    <Icon icon="lucide:download" class="h-4 w-4 mr-2" />
                    {{ t('mcp.mcpGallery.install') }}
                  </Button>
                  <!-- 已安装时显示启动按钮 -->
                  <Button
                    v-if="isServerInstalled(server)"
                    variant="default"
                    size="sm"
                    class="px-4"
                    @click="toggleServer(server)"
                  >
                    <Icon :icon="server.isRunning ? 'lucide:power-off' : 'lucide:power'" class="h-4 w-4 mr-2" />
                    {{ server.isRunning ? t('mcp.mcpGallery.stopServer') : t('mcp.mcpGallery.startServer') }}
                  </Button>
                  <DropdownMenu>
                    <DropdownMenuTrigger as-child>
                      <Button variant="ghost" size="icon" class="h-8 w-8">
                        <Icon icon="lucide:more-horizontal" class="h-4 w-4" />
                      </Button>
                    </DropdownMenuTrigger>
                    <DropdownMenuContent align="end">
                      <DropdownMenuItem @click="editServer(server)">
                        <Icon icon="lucide:edit-3" class="h-4 w-4 mr-2" />
                        {{ t('mcp.mcpGallery.editServer') }}
                      </DropdownMenuItem>
                      <DropdownMenuSeparator />
                      <DropdownMenuItem @click="toggleServer(server)">
                        <Icon
                          :icon="server.isRunning ? 'lucide:power-off' : 'lucide:power'"
                          class="h-4 w-4 mr-2"
                        />
                        {{ server.isRunning ? t('mcp.mcpGallery.stopServer') : t('mcp.mcpGallery.startServer') }}
                      </DropdownMenuItem>
                      <DropdownMenuSeparator />
                      <DropdownMenuItem
                        class="text-destructive focus:text-destructive"
                        @click="deleteServer(server)"
                      >
                        <Icon icon="lucide:trash-2" class="h-4 w-4 mr-2" />
                        {{ t('mcp.mcpGallery.deleteServer') }}
                      </DropdownMenuItem>
                    </DropdownMenuContent>
                  </DropdownMenu>
                </div>
              </div>
            </CardContent>
          </Card>
        </div>
      </div>
    </div>

    <!-- 翻页组件 -->
    <div v-if="!loading && totalPages > 1" class="flex items-center justify-center gap-2 p-4 border-t">
      <Button
        variant="outline"
        size="sm"
        :disabled="currentPage <= 1"
        @click="prevPage"
      >
        <Icon icon="lucide:chevron-left" class="w-4 h-4" />
        上一页
      </Button>
      
      <div class="flex items-center gap-1">
        <Button
          v-for="page in Math.min(totalPages, 5)"
          :key="page"
          variant="outline"
          size="sm"
          :class="page === currentPage ? 'bg-primary text-primary-foreground' : ''"
          @click="goToPage(page)"
        >
          {{ page }}
        </Button>
        <span v-if="totalPages > 5" class="text-muted-foreground px-2">...</span>
      </div>
      
      <Button
        variant="outline"
        size="sm"
        :disabled="currentPage >= totalPages"
        @click="nextPage"
      >
        下一页
        <Icon icon="lucide:chevron-right" class="w-4 h-4" />
      </Button>
      
      <span class="text-sm text-muted-foreground ml-4">
        第 {{ currentPage }} 页，共 {{ totalPages }} 页
      </span>
    </div>
  </div>
  
  <!-- 安装服务器弹窗 -->
  <Dialog v-model:open="isInstallDialogOpen">
    <DialogContent class="w-[95vw] max-w-[500px] px-0 h-[85vh] max-h-[500px] flex flex-col">
      <DialogHeader class="px-3 flex-shrink-0 pb-2">
        <DialogTitle class="text-base">
          {{ t('mcp.mcpGallery.installDialog.title') }}
        </DialogTitle>
        <DialogDescription class="text-sm">
          {{ t('mcp.mcpGallery.installDialog.description') }}
        </DialogDescription>
      </DialogHeader>
      <McpServerForm
        ref="installFormRef"
        :default-json-config="prefilledJsonConfig"
        @submit="handleInstallSubmit"
      />
    </DialogContent>
  </Dialog>

  <!-- MCP设置弹窗 -->
  <Dialog v-model:open="isMcpSettingsDialogOpen">
    <DialogContent class="w-[95vw] max-w-[800px] h-[85vh] max-h-[600px] flex flex-col">
      <DialogHeader class="flex-shrink-0 pb-4">
        <DialogTitle class="text-lg">
          MCP设置
        </DialogTitle>
        <DialogDescription class="text-sm">
          启用或禁用MCP功能和工具
        </DialogDescription>
      </DialogHeader>
      <div class="flex-grow overflow-hidden">
        <McpSettings />
      </div>
    </DialogContent>
  </Dialog>
  
  <!-- 编辑服务器对话框 -->
  <Dialog v-model:open="isEditServerDialogOpen">
    <DialogContent class="w-[95vw] max-w-[500px] px-0 h-[85vh] max-h-[500px] flex flex-col">
      <DialogHeader class="px-3 flex-shrink-0 pb-2">
        <DialogTitle class="text-base">
          {{ t('settings.mcp.editServerDialog.title') }}
        </DialogTitle>
        <DialogDescription class="text-sm">
          {{ t('settings.mcp.editServerDialog.description') }}
        </DialogDescription>
      </DialogHeader>
      <McpServerForm
        v-if="selectedServer && selectedServerConfig && selectedServerConfig.deployJson"
        :server-name="selectedServer"
        :default-json-config="selectedServerConfig.deployJson"
        @submit="(name, config) => handleEditServer(name, config)"
      />
    </DialogContent>
  </Dialog>

  <!-- 删除服务器确认对话框 -->
  <Dialog v-model:open="isRemoveConfirmDialogOpen">
    <DialogContent class="w-[95vw] max-w-[400px]">
      <DialogHeader>
        <DialogTitle>{{ t('settings.mcp.removeServerDialog.title') }}</DialogTitle>
        <DialogDescription>
          {{ t('settings.mcp.confirmRemoveServer', { name: selectedServer }) }}
        </DialogDescription>
      </DialogHeader>
      <div class="flex justify-end gap-2 mt-4">
        <Button variant="outline" size="sm" @click="isRemoveConfirmDialogOpen = false">
          {{ t('mcp.confirmDelete.cancel') }}
        </Button>
        <Button variant="destructive" size="sm" @click="confirmRemoveServer">
          {{ t('mcp.confirmDelete.confirm') }}
        </Button>
      </div>
    </DialogContent>
  </Dialog>

  <!-- 隐藏的 McpServers 组件，用于调用其方法 -->
  <McpServers ref="mcpServersRef" style="display: none;" />
</template>

<style scoped>
/* 自定义样式 */
.line-clamp-1 {
  display: -webkit-box;
  -webkit-line-clamp: 1;
  -webkit-box-orient: vertical;
  overflow: hidden;
}

.line-clamp-2 {
  display: -webkit-box;
  -webkit-line-clamp: 2;
  -webkit-box-orient: vertical;
  overflow: hidden;
}

/* 隐藏滚动条 */
.overflow-auto {
  scrollbar-width: none; /* Firefox */
  -ms-overflow-style: none; /* IE and Edge */
}

.overflow-auto::-webkit-scrollbar {
  display: none; /* Chrome, Safari and Opera */
}

@media (max-width: 768px) {
  .grid {
    grid-template-columns: repeat(auto-fill, minmax(280px, 1fr));
  }
}
</style><|MERGE_RESOLUTION|>--- conflicted
+++ resolved
@@ -113,7 +113,6 @@
 
 // 检查服务是否已安装
 const isServerInstalled = (server: ServerItem): boolean => {
-<<<<<<< HEAD
   const localServer = mcpStore.serverList.find(local => {
     return local.name === server.name || 
            local.name.includes(server.name) || 
@@ -121,11 +120,6 @@
            (local.mcp_type === 'mcp_gallery' && server.name.toLowerCase().includes(local.name.toLowerCase()))
   })
   return !!localServer
-=======
-  // 直接使用server.status来判断是否已安装
-  // 这样可以确保按钮显示逻辑与状态显示逻辑一致
-  return server.status !== 'not_installed'
->>>>>>> 150764db
 }
 
 // 同步服务状态的函数
@@ -135,50 +129,10 @@
   for (const server of servers.value) {
     // 检查该服务是否已安装到本地配置中
     const localServer = mcpStore.serverList.find(local => {
-<<<<<<< HEAD
       return local.name === server.name || 
              local.name.includes(server.name) || 
              server.name.includes(local.name) ||
              (local.mcp_type === 'mcp_gallery' && server.name.toLowerCase().includes(local.name.toLowerCase()))
-=======
-      // 首先尝试精确匹配
-      if (local.name === server.name) {
-        return true
-      }
-      
-      // 对于 gallery 类型的服务器，使用更宽松的匹配
-      if (server.type === 'gallery') {
-        const localNameLower = local.name.toLowerCase()
-        const serverNameLower = server.name.toLowerCase()
-        
-        // 基本的包含匹配
-        if (localNameLower === serverNameLower || 
-            localNameLower.includes(serverNameLower) || 
-            serverNameLower.includes(localNameLower)) {
-          return true
-        }
-        
-        // 特殊处理：如果服务器有deployJson，尝试从中提取可能的服务器名称进行匹配
-        if (server.deployJson) {
-          try {
-            const deployConfig = JSON.parse(server.deployJson)
-            if (deployConfig.mcpServers) {
-              const serverKeys = Object.keys(deployConfig.mcpServers)
-              return serverKeys.some(key => {
-                const keyLower = key.toLowerCase()
-                return keyLower === localNameLower || 
-                       keyLower.includes(localNameLower) || 
-                       localNameLower.includes(keyLower)
-              })
-            }
-          } catch (error) {
-            console.warn('Failed to parse deployJson for server matching:', error)
-          }
-        }
-      }
-      
-      return false
->>>>>>> 150764db
     })
     
     if (localServer) {
@@ -275,11 +229,7 @@
         name: item.name,
         icon: getServerIcon(item.logo), // 处理图标
         description: item.introduction,
-<<<<<<< HEAD
         type: item.by, // 显示By内容
-=======
-        type: 'gallery' as const, // 从API获取的服务器应该是gallery类型
->>>>>>> 150764db
         status: 'not_installed' as const, // 默认状态为未安装
         isRunning: false,
         isDefault: false,
@@ -463,48 +413,10 @@
 const editServer = (server: ServerItem) => {
   // 检查服务器是否已安装到本地
   const localServer = mcpStore.serverList.find(local => {
-<<<<<<< HEAD
     return local.name === server.name || 
            local.name.includes(server.name) || 
            server.name.includes(local.name) ||
            (local.mcp_type === 'mcp_gallery' && server.name.toLowerCase().includes(local.name.toLowerCase()))
-=======
-    // 首先尝试精确匹配
-    if (local.name === server.name) return true
-    
-    // 对于 gallery 类型的服务器，使用更宽松的匹配
-    if (server.type === 'gallery') {
-      const localNameLower = local.name.toLowerCase()
-      const serverNameLower = server.name.toLowerCase()
-      
-      // 基本的包含匹配
-      if (localNameLower === serverNameLower || 
-          localNameLower.includes(serverNameLower) || 
-          serverNameLower.includes(localNameLower)) {
-        return true
-      }
-      
-      // 特殊处理：如果服务器有deployJson，尝试从中提取可能的服务器名称进行匹配
-      if (server.deployJson) {
-        try {
-          const deployConfig = JSON.parse(server.deployJson)
-          if (deployConfig.mcpServers) {
-            const serverKeys = Object.keys(deployConfig.mcpServers)
-            return serverKeys.some(key => {
-              const keyLower = key.toLowerCase()
-              return keyLower === localNameLower || 
-                     keyLower.includes(localNameLower) || 
-                     localNameLower.includes(keyLower)
-            })
-          }
-        } catch (error) {
-          console.warn('Failed to parse deployJson for server matching:', error)
-        }
-      }
-    }
-    
-    return false
->>>>>>> 150764db
   })
   
   if (!localServer) {
@@ -573,48 +485,10 @@
 const deleteServer = (server: ServerItem) => {
   // 检查服务器是否已安装到本地
   const localServer = mcpStore.serverList.find(local => {
-<<<<<<< HEAD
     return local.name === server.name || 
            local.name.includes(server.name) || 
            server.name.includes(local.name) ||
            (local.mcp_type === 'mcp_gallery' && server.name.toLowerCase().includes(local.name.toLowerCase()))
-=======
-    // 首先尝试精确匹配
-    if (local.name === server.name) return true
-    
-    // 对于 gallery 类型的服务器，使用更宽松的匹配
-    if (server.type === 'gallery') {
-      const localNameLower = local.name.toLowerCase()
-      const serverNameLower = server.name.toLowerCase()
-      
-      // 基本的包含匹配
-      if (localNameLower === serverNameLower || 
-          localNameLower.includes(serverNameLower) || 
-          serverNameLower.includes(localNameLower)) {
-        return true
-      }
-      
-      // 特殊处理：如果服务器有deployJson，尝试从中提取可能的服务器名称进行匹配
-      if (server.deployJson) {
-        try {
-          const deployConfig = JSON.parse(server.deployJson)
-          if (deployConfig.mcpServers) {
-            const serverKeys = Object.keys(deployConfig.mcpServers)
-            return serverKeys.some(key => {
-              const keyLower = key.toLowerCase()
-              return keyLower === localNameLower || 
-                     keyLower.includes(localNameLower) || 
-                     localNameLower.includes(keyLower)
-            })
-          }
-        } catch (error) {
-          console.warn('Failed to parse deployJson for server matching:', error)
-        }
-      }
-    }
-    
-    return false
->>>>>>> 150764db
   })
   
   if (!localServer) {
@@ -688,50 +562,10 @@
     // 检查该服务是否已安装到本地配置中
     // 使用与syncServerStatuses相同的匹配逻辑
     const localServer = mcpStore.serverList.find(local => {
-<<<<<<< HEAD
       return local.name === server.name || 
              local.name.includes(server.name) || 
              server.name.includes(local.name) ||
              (local.mcp_type === 'mcp_gallery' && server.name.toLowerCase().includes(local.name.toLowerCase()))
-=======
-      // 首先尝试精确匹配
-      if (local.name === server.name) {
-        return true
-      }
-      
-      // 对于 gallery 类型的服务器，使用更宽松的匹配
-      if (server.type === 'gallery') {
-        const localNameLower = local.name.toLowerCase()
-        const serverNameLower = server.name.toLowerCase()
-        
-        // 基本的包含匹配
-        if (localNameLower === serverNameLower || 
-            localNameLower.includes(serverNameLower) || 
-            serverNameLower.includes(localNameLower)) {
-          return true
-        }
-        
-        // 特殊处理：如果服务器有deployJson，尝试从中提取可能的服务器名称进行匹配
-        if (server.deployJson) {
-          try {
-            const deployConfig = JSON.parse(server.deployJson)
-            if (deployConfig.mcpServers) {
-              const serverKeys = Object.keys(deployConfig.mcpServers)
-              return serverKeys.some(key => {
-                const keyLower = key.toLowerCase()
-                return keyLower === localNameLower || 
-                       keyLower.includes(localNameLower) || 
-                       localNameLower.includes(keyLower)
-              })
-            }
-          } catch (error) {
-            console.warn('Failed to parse deployJson for server matching:', error)
-          }
-        }
-      }
-      
-      return false
->>>>>>> 150764db
     })
     
     if (localServer) {
